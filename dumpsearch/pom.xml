<?xml version="1.0" encoding="UTF-8"?>
<project xmlns="http://maven.apache.org/POM/4.0.0" xmlns:xsi="http://www.w3.org/2001/XMLSchema-instance"
         xsi:schemaLocation="http://maven.apache.org/POM/4.0.0 http://maven.apache.org/maven-v4_0_0.xsd">
   <modelVersion>4.0.0</modelVersion>
   <groupId>mkr</groupId>
   <artifactId>util-dumpsearch</artifactId>
   <name>mkr util dumpsearch</name>

   <parent>
      <groupId>mkr</groupId>
      <artifactId>dump-pom</artifactId>
<<<<<<< HEAD
      <version>1.20220927.1</version>
=======
      <version>1.20221024.1</version>
>>>>>>> e2f97ae6
   </parent>

   <dependencies>
      <dependency>
         <groupId>mkr</groupId>
         <artifactId>util-dump</artifactId>
         <version>${pom.version}</version>
      </dependency>
      <dependency>
         <groupId>org.apache.lucene</groupId>
         <artifactId>lucene-core</artifactId>
         <version>8.4.0</version>
      </dependency>
      <dependency>
         <groupId>org.apache.lucene</groupId>
         <artifactId>lucene-queryparser</artifactId>
         <version>8.4.0</version>
      </dependency>
      <dependency>
         <groupId>org.apache.lucene</groupId>
         <artifactId>lucene-analyzers-common</artifactId>
         <version>8.4.0</version>
      </dependency>
      <dependency>
         <groupId>org.apache.lucene</groupId>
         <artifactId>lucene-queries</artifactId>
         <version>8.4.0</version>
      </dependency>
      <dependency>
         <groupId>org.apache.lucene</groupId>
         <artifactId>lucene-facet</artifactId>
         <version>8.4.0</version>
      </dependency>
   </dependencies>

</project>
<|MERGE_RESOLUTION|>--- conflicted
+++ resolved
@@ -9,11 +9,7 @@
    <parent>
       <groupId>mkr</groupId>
       <artifactId>dump-pom</artifactId>
-<<<<<<< HEAD
-      <version>1.20220927.1</version>
-=======
       <version>1.20221024.1</version>
->>>>>>> e2f97ae6
    </parent>
 
    <dependencies>
